from detectors import sbsm, delta_s, motif, echoarc, nsnl, echocradle, echostamp, glyph, foldback, obelisk, stuttergate, mimetic_drift, voicecradle, ecc_core, ai_drift, collapseglyph
from vault.vault import vault
from vault.traceview import traceview
import echoverifier

def normalize_input(input_file, input_type):
    # Placeholder: Add file reading and normalization logic per modality
    with open(input_file, "r", encoding="utf-8") as f:
        return f.read()

def run_pipeline(input_file, input_type, **flags):
    S = normalize_input(input_file, input_type)
    
    # Generate SBSH hash early for integration with other modules
    sbsh_result = sbsh_module.sbsh_hash(S, flags.get("glyph_digest"))
    
    # SBSM is the central stem
    sbsm_result = sbsm.run(S)
    delta_s_result = delta_s.run(S)
    motif_result = motif.run(S)

    # Pass SBSM and motif results to downstream modules
    echoarc_result = echoarc.run(sbsm_result, delta_s_result, motif_result)
    nsnl_result = nsnl.run(S, motif_result, echoarc_result)
    cradle_result = echocradle.run(S, echoarc_result)
    stamp_result = echostamp.run(S, motif_result, sbsm_result, flags.get("time_metadata"))
    glyph_result = glyph.run(S, input_type)
    foldback_result = foldback.run(motif_result)
    obelisk_result = obelisk.run(S, sbsm_result, delta_s_result)
    stuttergate_result = stuttergate.run(S, sbsm_result, delta_s_result)
    mimetic_drift_result = mimetic_drift.run(flags.get("entity_series"))
    voicecradle_result = voicecradle.run(S, input_type)
    ecc_result = ecc_core.run(S, delta_s_result, echoarc_result, sbsm_result)
    ai_drift_result = ai_drift.run(S, delta_s_result, sbsm_result)
    collapseglyph_result = collapseglyph.run(S, delta_s_result, sbsm_result)

    # EchoVerifier firewall validation
    echoverifier_result = echoverifier.run(S, mode="verify")

    # Aggregate scoring, decision, advisory, output
    results = {
        "sbsm": sbsm_result,
        "delta_s": delta_s_result,
        "motif": motif_result,
        "echoarc": echoarc_result,
        "nsnl": nsnl_result,
        "cradle": cradle_result,
        "stamp": stamp_result,
        "glyph": glyph_result,
        "foldback": foldback_result,
        "obelisk": obelisk_result,
        "stuttergate": stuttergate_result,
        "mimetic_drift": mimetic_drift_result,
        "voicecradle": voicecradle_result,
        "ecc": ecc_result,
        "ai_drift": ai_drift_result,
        "collapseglyph": collapseglyph_result,
        "echoverifier": echoverifier_result,
    }

    echo_score = compute_echo_score(results)
    decision_label = compute_decision_label(results, echo_score)
    advisory_flags = compute_advisory_flags(results)
    arcfit = echoarc_result.get("arc_fit", 0)
    ahy = echoarc_result.get("ahy", 0)
    glyphs = glyph_result.get("glyphs", [])
    traceview.write(results)
    vault.log(results)

    output = {
        "EchoScore": echo_score,
        "Decision Label": decision_label,
        "Advisory Flags": advisory_flags,
        "ArcFit": arcfit,
        "AHY": ahy,
        "Glyphs": glyphs,
        "TraceView": traceview.summary(results),
        "VaultRef": vault.last_entry_ref(),
        "FullResults": results
    }
    return output

def compute_echo_score(results):
    # Placeholder: aggregate module scores and penalties
    score = 0.0
    for mod in results:
        mod_res = results[mod]
        if isinstance(mod_res, dict) and "echo_score_penalty" in mod_res:
            score += mod_res["echo_score_penalty"]
        if isinstance(mod_res, dict) and "echo_score_modifier" in mod_res:
            score += mod_res["echo_score_modifier"]
    # Normalize score to range 0.0-5.0
    score = max(0.0, min(5.0, 2.5 + score / 50.0))
    return round(score, 2)

def compute_decision_label(results, echo_score):
    """
    Refined decision label computation based on echo_score, module verdicts, and detection patterns.
    
    Uses multi-tier analysis combining:
    - Echo score thresholds
    - Module source classifications
    - EchoVerifier verdict integration
    - Anomaly detection patterns
    """
    # Collect module classifications for analysis
    ai_generated_modules = []
    questionable_modules = []
    human_generated_modules = []
    
    for module_name, module_result in results.items():
        if isinstance(module_result, dict):
            source_class = module_result.get("source_classification")
            if source_class == "AI-Generated":
                ai_generated_modules.append(module_name)
            elif source_class == "Questionable":
                questionable_modules.append(module_name)
            elif source_class == "Human-Generated":
                human_generated_modules.append(module_name)
    
    # Integrate EchoVerifier verdict if available
    echoverifier_verdict = None
    if "echoverifier" in results and isinstance(results["echoverifier"], dict):
        echoverifier_verdict = results["echoverifier"].get("verdict")
    
    # Enhanced decision logic with multi-factor analysis
    # High confidence Real (stringent criteria)
    if (echo_score >= 4.2 and 
        len(ai_generated_modules) == 0 and 
        len(human_generated_modules) >= 2 and
        echoverifier_verdict in ["Authentic", None]):  # None means no contradictory evidence
        return "Real"
    
    # High confidence Synthetic (clear synthetic indicators)
    elif (echo_score <= 1.5 or 
          len(ai_generated_modules) >= 2 or
          echoverifier_verdict == "Hallucination"):
        if len(ai_generated_modules) >= 2:
            return "Synthetic"
        else:
            return "Synthetic (Obfuscated or Obvious)"
    
    # Edited-Real (modified authentic content)
    elif (3.4 <= echo_score < 4.2 and
          len(ai_generated_modules) <= 1 and
          len(questionable_modules) <= 2 and
          echoverifier_verdict in ["Plausible", "Authentic", None]):
        return "Edited-Real"
    
    # Borderline (uncertain classification)
    elif (2.2 <= echo_score < 3.4 or
          len(questionable_modules) >= 2 or
          echoverifier_verdict == "Plausible"):
        return "Borderline"
    
    # Default to Synthetic for remaining low-score cases
    else:
        return "Synthetic" if ai_generated_modules else "Synthetic (Obfuscated or Obvious)"

def compute_advisory_flags(results):
<<<<<<< HEAD
    # Placeholder: collect flags from modules
    flags = []
    for mod in results:
        mod_res = results[mod]
        if isinstance(mod_res, dict) and "advisory_flag" in mod_res:
            flags.append(mod_res["advisory_flag"])
    return flags

def run_echo_verifier(metrics):
    """
    Refines EchoVerifier to produce Authentic / Plausible / Synthetic verdicts 
    based on strict thresholds and mathematical consistency.
    Uses delta_s, echo_fold_sim, glyph_match, and ancestry_depth from metrics for decision logic.
    
    Args:
        metrics (dict): Dictionary containing delta_s, echo_fold_sim, glyph_match, ancestry_depth
        
    Returns:
        str: Verdict - "Authentic", "Plausible", or "Synthetic"
    """
    delta_s = metrics.get('delta_s', 0.0)
    echo_fold_sim = metrics.get('echo_fold_sim', 0.0)
    glyph_match = metrics.get('glyph_match', '')
    ancestry_depth = metrics.get('ancestry_depth', 0)
    
    # Mathematical consistency check - ensure all values are within expected ranges
    if not (0.0 <= delta_s <= 1.0):
        delta_s = max(0.0, min(1.0, delta_s))
    if not (0.0 <= echo_fold_sim <= 1.0):
        echo_fold_sim = max(0.0, min(1.0, echo_fold_sim))
    if ancestry_depth < 0:
        ancestry_depth = 0
        
    # Determine glyph family based on glyph_match pattern
    glyph_family = "standard"
    if isinstance(glyph_match, str):
        if "synthetic" in glyph_match.lower() or "ai" in glyph_match.lower():
            glyph_family = "synthetic"
        elif "hybrid" in glyph_match.lower():
            glyph_family = "hybrid"
    
    # Strict thresholds for authenticity verification (based on EchoVerifier._determine_verdict)
    # Authentic criteria (highest confidence, zero false positives)
    if (delta_s < 0.01 and 
        echo_fold_sim > 0.85 and 
        glyph_family == "standard" and
        ancestry_depth >= 3):
        return "Authentic"
    
    # Synthetic criteria (clear indicators of synthetic content) 
    elif (delta_s > 0.05 or 
          echo_fold_sim < 0.3 or
          glyph_family == "synthetic" or
          ancestry_depth < 2):
        return "Synthetic"
    
    # Plausible (middle ground with mathematical consistency)
    else:
        return "Plausible"

def generate_report(stream_id, metrics, verdict, advisory_flags):
    """
    Outputs a full structured report for EchoScan results, ensuring all reporting is math-backed.
    Logs the report to TraceView and stores it in EchoVault.
    
    Args:
        stream_id (str): Unique identifier for the data stream
        metrics (dict): Dictionary containing verification metrics
        verdict (str): The authenticity verdict (Authentic/Plausible/Synthetic)
        advisory_flags (list): List of advisory flags from analysis
        
    Returns:
        dict: Structured report with mathematical backing
    """
    import time
    import json
    
    # Generate mathematical report with full backing
    report = {
        "stream_id": stream_id,
        "timestamp": time.time(),
        "verdict": verdict,
        "confidence_score": _calculate_confidence_score(metrics, verdict),
        "metrics": {
            "delta_s": metrics.get('delta_s', 0.0),
            "echo_fold_similarity": metrics.get('echo_fold_sim', 0.0),
            "glyph_match": metrics.get('glyph_match', ''),
            "ancestry_depth": metrics.get('ancestry_depth', 0),
            "echo_sense": metrics.get('echo_sense', 0.0)
        },
        "mathematical_validation": {
            "delta_s_valid": 0.0 <= metrics.get('delta_s', 0.0) <= 1.0,
            "fold_similarity_valid": 0.0 <= metrics.get('echo_fold_sim', 0.0) <= 1.0,
            "ancestry_depth_valid": metrics.get('ancestry_depth', 0) >= 0,
            "threshold_analysis": _analyze_thresholds(metrics, verdict)
        },
        "advisory_flags": advisory_flags,
        "vault_eligible": _check_vault_eligibility(metrics),
        "report_version": "1.0.0"
    }
    
    # Log to TraceView for result tracking
    traceview.write({
        "echoscan_report": report,
        "metadata": {
            "report_type": "echoverifier_analysis",
            "processing_pipeline": "run_echo_verifier -> generate_report"
        }
    })
    
    # Store in EchoVault for persistent storage
    vault.log({
        "report": report,
        "stream_processing": {
            "stream_id": stream_id,
            "verdict": verdict,
            "mathematical_backing": True
        }
    })
    
    return report

def _calculate_confidence_score(metrics, verdict):
    """Calculate mathematical confidence score for the verdict."""
    delta_s = metrics.get('delta_s', 0.0)
    echo_fold_sim = metrics.get('echo_fold_sim', 0.0)
    ancestry_depth = metrics.get('ancestry_depth', 0)
    
    # Base confidence calculation with mathematical weighting
    if verdict == "Authentic":
        # High confidence for authentic - strict thresholds met
        confidence = min(1.0, (1.0 - delta_s) * 0.3 + echo_fold_sim * 0.4 + min(ancestry_depth / 10.0, 0.3))
    elif verdict == "Synthetic": 
        # High confidence for synthetic - clear indicators present
        confidence = min(1.0, delta_s * 0.4 + (1.0 - echo_fold_sim) * 0.4 + max(0, (5 - ancestry_depth)) / 10.0 * 0.2)
    else:  # Plausible
        # Medium confidence for plausible - mixed signals
        confidence = 0.5 + abs(echo_fold_sim - 0.5) * 0.3 + abs(delta_s - 0.025) * 0.2
    
    return round(min(1.0, max(0.0, confidence)), 4)

def _analyze_thresholds(metrics, verdict):
    """Analyze how metrics compare to decision thresholds."""
    delta_s = metrics.get('delta_s', 0.0)
    echo_fold_sim = metrics.get('echo_fold_sim', 0.0)
    ancestry_depth = metrics.get('ancestry_depth', 0)
    
    return {
        "delta_s_threshold": {
            "value": delta_s,
            "authentic_threshold": 0.01,
            "synthetic_threshold": 0.05,
            "meets_authentic": delta_s < 0.01,
            "meets_synthetic": delta_s > 0.05
        },
        "echo_fold_threshold": {
            "value": echo_fold_sim,
            "authentic_threshold": 0.85,
            "synthetic_threshold": 0.3,
            "meets_authentic": echo_fold_sim > 0.85,
            "meets_synthetic": echo_fold_sim < 0.3
        },
        "ancestry_threshold": {
            "value": ancestry_depth,
            "authentic_threshold": 3,
            "synthetic_threshold": 2,
            "meets_authentic": ancestry_depth >= 3,
            "meets_synthetic": ancestry_depth < 2
        }
    }

def _check_vault_eligibility(metrics):
    """Check if metrics qualify for vault storage based on mathematical criteria."""
    echo_sense = metrics.get('echo_sense', 0.0)
    ancestry_depth = metrics.get('ancestry_depth', 0)
    
    # Based on EchoVerifier._check_vault_permission logic
    return echo_sense > 0.5 and ancestry_depth >= 2
=======
    """
    Refined advisory flag computation with comprehensive flag collection and categorization.
    
    Collects and categorizes flags from all modules into:
    - Critical flags (require immediate attention)
    - Warning flags (suspicious patterns)
    - Info flags (general observations)
    """
    critical_flags = []
    warning_flags = []
    info_flags = []
    
    for module_name, module_result in results.items():
        if isinstance(module_result, dict):
            # Direct advisory flags from modules
            if "advisory_flag" in module_result:
                flag = module_result["advisory_flag"]
                # Categorize flags based on content
                if any(keyword in flag.lower() for keyword in ["synthetic", "extreme", "suspicious", "anomaly"]):
                    critical_flags.append(flag)
                elif any(keyword in flag.lower() for keyword in ["borderline", "elevated", "questionable"]):
                    warning_flags.append(flag)
                else:
                    info_flags.append(flag)
            
            # Generate flags based on module results
            source_class = module_result.get("source_classification")
            if source_class == "AI-Generated":
                critical_flags.append(f"{module_name.upper()}: AI-generated content detected")
            elif source_class == "Questionable":
                warning_flags.append(f"{module_name.upper()}: Content authenticity questioned")
            
            # Check for significant penalties or modifiers
            penalty = module_result.get("echo_score_penalty", 0)
            modifier = module_result.get("echo_score_modifier", 0)
            
            if penalty <= -10:
                critical_flags.append(f"{module_name.upper()}: Severe authenticity penalty applied")
            elif penalty <= -5:
                warning_flags.append(f"{module_name.upper()}: Moderate authenticity penalty applied")
            elif modifier >= 5:
                info_flags.append(f"{module_name.upper()}: Authenticity bonus applied")
    
    # Special handling for EchoVerifier results
    if "echoverifier" in results:
        ev_result = results["echoverifier"]
        if isinstance(ev_result, dict):
            verdict = ev_result.get("verdict")
            if verdict == "Hallucination":
                critical_flags.append("ECHOVERIFIER: Hallucination detected")
            elif verdict == "Plausible":
                warning_flags.append("ECHOVERIFIER: Content classified as plausible")
            elif verdict == "Authentic":
                info_flags.append("ECHOVERIFIER: Content verified as authentic")
            
            # Check vault permission
            vault_perm = ev_result.get("vault_permission", False)
            if not vault_perm:
                warning_flags.append("ECHOVERIFIER: Vault access denied")
    
    # Combine flags in priority order: Critical -> Warning -> Info
    all_flags = critical_flags + warning_flags + info_flags
    
    # Remove duplicates while preserving order
    seen = set()
    unique_flags = []
    for flag in all_flags:
        if flag not in seen:
            unique_flags.append(flag)
            seen.add(flag)
    
    return unique_flags
>>>>>>> ff696e8b
<|MERGE_RESOLUTION|>--- conflicted
+++ resolved
@@ -1,343 +1,4 @@
-from detectors import sbsm, delta_s, motif, echoarc, nsnl, echocradle, echostamp, glyph, foldback, obelisk, stuttergate, mimetic_drift, voicecradle, ecc_core, ai_drift, collapseglyph
-from vault.vault import vault
-from vault.traceview import traceview
-import echoverifier
-
-def normalize_input(input_file, input_type):
-    # Placeholder: Add file reading and normalization logic per modality
-    with open(input_file, "r", encoding="utf-8") as f:
-        return f.read()
-
-def run_pipeline(input_file, input_type, **flags):
-    S = normalize_input(input_file, input_type)
-    
-    # Generate SBSH hash early for integration with other modules
-    sbsh_result = sbsh_module.sbsh_hash(S, flags.get("glyph_digest"))
-    
-    # SBSM is the central stem
-    sbsm_result = sbsm.run(S)
-    delta_s_result = delta_s.run(S)
-    motif_result = motif.run(S)
-
-    # Pass SBSM and motif results to downstream modules
-    echoarc_result = echoarc.run(sbsm_result, delta_s_result, motif_result)
-    nsnl_result = nsnl.run(S, motif_result, echoarc_result)
-    cradle_result = echocradle.run(S, echoarc_result)
-    stamp_result = echostamp.run(S, motif_result, sbsm_result, flags.get("time_metadata"))
-    glyph_result = glyph.run(S, input_type)
-    foldback_result = foldback.run(motif_result)
-    obelisk_result = obelisk.run(S, sbsm_result, delta_s_result)
-    stuttergate_result = stuttergate.run(S, sbsm_result, delta_s_result)
-    mimetic_drift_result = mimetic_drift.run(flags.get("entity_series"))
-    voicecradle_result = voicecradle.run(S, input_type)
-    ecc_result = ecc_core.run(S, delta_s_result, echoarc_result, sbsm_result)
-    ai_drift_result = ai_drift.run(S, delta_s_result, sbsm_result)
-    collapseglyph_result = collapseglyph.run(S, delta_s_result, sbsm_result)
-
-    # EchoVerifier firewall validation
-    echoverifier_result = echoverifier.run(S, mode="verify")
-
-    # Aggregate scoring, decision, advisory, output
-    results = {
-        "sbsm": sbsm_result,
-        "delta_s": delta_s_result,
-        "motif": motif_result,
-        "echoarc": echoarc_result,
-        "nsnl": nsnl_result,
-        "cradle": cradle_result,
-        "stamp": stamp_result,
-        "glyph": glyph_result,
-        "foldback": foldback_result,
-        "obelisk": obelisk_result,
-        "stuttergate": stuttergate_result,
-        "mimetic_drift": mimetic_drift_result,
-        "voicecradle": voicecradle_result,
-        "ecc": ecc_result,
-        "ai_drift": ai_drift_result,
-        "collapseglyph": collapseglyph_result,
-        "echoverifier": echoverifier_result,
-    }
-
-    echo_score = compute_echo_score(results)
-    decision_label = compute_decision_label(results, echo_score)
-    advisory_flags = compute_advisory_flags(results)
-    arcfit = echoarc_result.get("arc_fit", 0)
-    ahy = echoarc_result.get("ahy", 0)
-    glyphs = glyph_result.get("glyphs", [])
-    traceview.write(results)
-    vault.log(results)
-
-    output = {
-        "EchoScore": echo_score,
-        "Decision Label": decision_label,
-        "Advisory Flags": advisory_flags,
-        "ArcFit": arcfit,
-        "AHY": ahy,
-        "Glyphs": glyphs,
-        "TraceView": traceview.summary(results),
-        "VaultRef": vault.last_entry_ref(),
-        "FullResults": results
-    }
-    return output
-
-def compute_echo_score(results):
-    # Placeholder: aggregate module scores and penalties
-    score = 0.0
-    for mod in results:
-        mod_res = results[mod]
-        if isinstance(mod_res, dict) and "echo_score_penalty" in mod_res:
-            score += mod_res["echo_score_penalty"]
-        if isinstance(mod_res, dict) and "echo_score_modifier" in mod_res:
-            score += mod_res["echo_score_modifier"]
-    # Normalize score to range 0.0-5.0
-    score = max(0.0, min(5.0, 2.5 + score / 50.0))
-    return round(score, 2)
-
-def compute_decision_label(results, echo_score):
-    """
-    Refined decision label computation based on echo_score, module verdicts, and detection patterns.
-    
-    Uses multi-tier analysis combining:
-    - Echo score thresholds
-    - Module source classifications
-    - EchoVerifier verdict integration
-    - Anomaly detection patterns
-    """
-    # Collect module classifications for analysis
-    ai_generated_modules = []
-    questionable_modules = []
-    human_generated_modules = []
-    
-    for module_name, module_result in results.items():
-        if isinstance(module_result, dict):
-            source_class = module_result.get("source_classification")
-            if source_class == "AI-Generated":
-                ai_generated_modules.append(module_name)
-            elif source_class == "Questionable":
-                questionable_modules.append(module_name)
-            elif source_class == "Human-Generated":
-                human_generated_modules.append(module_name)
-    
-    # Integrate EchoVerifier verdict if available
-    echoverifier_verdict = None
-    if "echoverifier" in results and isinstance(results["echoverifier"], dict):
-        echoverifier_verdict = results["echoverifier"].get("verdict")
-    
-    # Enhanced decision logic with multi-factor analysis
-    # High confidence Real (stringent criteria)
-    if (echo_score >= 4.2 and 
-        len(ai_generated_modules) == 0 and 
-        len(human_generated_modules) >= 2 and
-        echoverifier_verdict in ["Authentic", None]):  # None means no contradictory evidence
-        return "Real"
-    
-    # High confidence Synthetic (clear synthetic indicators)
-    elif (echo_score <= 1.5 or 
-          len(ai_generated_modules) >= 2 or
-          echoverifier_verdict == "Hallucination"):
-        if len(ai_generated_modules) >= 2:
-            return "Synthetic"
-        else:
-            return "Synthetic (Obfuscated or Obvious)"
-    
-    # Edited-Real (modified authentic content)
-    elif (3.4 <= echo_score < 4.2 and
-          len(ai_generated_modules) <= 1 and
-          len(questionable_modules) <= 2 and
-          echoverifier_verdict in ["Plausible", "Authentic", None]):
-        return "Edited-Real"
-    
-    # Borderline (uncertain classification)
-    elif (2.2 <= echo_score < 3.4 or
-          len(questionable_modules) >= 2 or
-          echoverifier_verdict == "Plausible"):
-        return "Borderline"
-    
-    # Default to Synthetic for remaining low-score cases
-    else:
-        return "Synthetic" if ai_generated_modules else "Synthetic (Obfuscated or Obvious)"
-
 def compute_advisory_flags(results):
-<<<<<<< HEAD
-    # Placeholder: collect flags from modules
-    flags = []
-    for mod in results:
-        mod_res = results[mod]
-        if isinstance(mod_res, dict) and "advisory_flag" in mod_res:
-            flags.append(mod_res["advisory_flag"])
-    return flags
-
-def run_echo_verifier(metrics):
-    """
-    Refines EchoVerifier to produce Authentic / Plausible / Synthetic verdicts 
-    based on strict thresholds and mathematical consistency.
-    Uses delta_s, echo_fold_sim, glyph_match, and ancestry_depth from metrics for decision logic.
-    
-    Args:
-        metrics (dict): Dictionary containing delta_s, echo_fold_sim, glyph_match, ancestry_depth
-        
-    Returns:
-        str: Verdict - "Authentic", "Plausible", or "Synthetic"
-    """
-    delta_s = metrics.get('delta_s', 0.0)
-    echo_fold_sim = metrics.get('echo_fold_sim', 0.0)
-    glyph_match = metrics.get('glyph_match', '')
-    ancestry_depth = metrics.get('ancestry_depth', 0)
-    
-    # Mathematical consistency check - ensure all values are within expected ranges
-    if not (0.0 <= delta_s <= 1.0):
-        delta_s = max(0.0, min(1.0, delta_s))
-    if not (0.0 <= echo_fold_sim <= 1.0):
-        echo_fold_sim = max(0.0, min(1.0, echo_fold_sim))
-    if ancestry_depth < 0:
-        ancestry_depth = 0
-        
-    # Determine glyph family based on glyph_match pattern
-    glyph_family = "standard"
-    if isinstance(glyph_match, str):
-        if "synthetic" in glyph_match.lower() or "ai" in glyph_match.lower():
-            glyph_family = "synthetic"
-        elif "hybrid" in glyph_match.lower():
-            glyph_family = "hybrid"
-    
-    # Strict thresholds for authenticity verification (based on EchoVerifier._determine_verdict)
-    # Authentic criteria (highest confidence, zero false positives)
-    if (delta_s < 0.01 and 
-        echo_fold_sim > 0.85 and 
-        glyph_family == "standard" and
-        ancestry_depth >= 3):
-        return "Authentic"
-    
-    # Synthetic criteria (clear indicators of synthetic content) 
-    elif (delta_s > 0.05 or 
-          echo_fold_sim < 0.3 or
-          glyph_family == "synthetic" or
-          ancestry_depth < 2):
-        return "Synthetic"
-    
-    # Plausible (middle ground with mathematical consistency)
-    else:
-        return "Plausible"
-
-def generate_report(stream_id, metrics, verdict, advisory_flags):
-    """
-    Outputs a full structured report for EchoScan results, ensuring all reporting is math-backed.
-    Logs the report to TraceView and stores it in EchoVault.
-    
-    Args:
-        stream_id (str): Unique identifier for the data stream
-        metrics (dict): Dictionary containing verification metrics
-        verdict (str): The authenticity verdict (Authentic/Plausible/Synthetic)
-        advisory_flags (list): List of advisory flags from analysis
-        
-    Returns:
-        dict: Structured report with mathematical backing
-    """
-    import time
-    import json
-    
-    # Generate mathematical report with full backing
-    report = {
-        "stream_id": stream_id,
-        "timestamp": time.time(),
-        "verdict": verdict,
-        "confidence_score": _calculate_confidence_score(metrics, verdict),
-        "metrics": {
-            "delta_s": metrics.get('delta_s', 0.0),
-            "echo_fold_similarity": metrics.get('echo_fold_sim', 0.0),
-            "glyph_match": metrics.get('glyph_match', ''),
-            "ancestry_depth": metrics.get('ancestry_depth', 0),
-            "echo_sense": metrics.get('echo_sense', 0.0)
-        },
-        "mathematical_validation": {
-            "delta_s_valid": 0.0 <= metrics.get('delta_s', 0.0) <= 1.0,
-            "fold_similarity_valid": 0.0 <= metrics.get('echo_fold_sim', 0.0) <= 1.0,
-            "ancestry_depth_valid": metrics.get('ancestry_depth', 0) >= 0,
-            "threshold_analysis": _analyze_thresholds(metrics, verdict)
-        },
-        "advisory_flags": advisory_flags,
-        "vault_eligible": _check_vault_eligibility(metrics),
-        "report_version": "1.0.0"
-    }
-    
-    # Log to TraceView for result tracking
-    traceview.write({
-        "echoscan_report": report,
-        "metadata": {
-            "report_type": "echoverifier_analysis",
-            "processing_pipeline": "run_echo_verifier -> generate_report"
-        }
-    })
-    
-    # Store in EchoVault for persistent storage
-    vault.log({
-        "report": report,
-        "stream_processing": {
-            "stream_id": stream_id,
-            "verdict": verdict,
-            "mathematical_backing": True
-        }
-    })
-    
-    return report
-
-def _calculate_confidence_score(metrics, verdict):
-    """Calculate mathematical confidence score for the verdict."""
-    delta_s = metrics.get('delta_s', 0.0)
-    echo_fold_sim = metrics.get('echo_fold_sim', 0.0)
-    ancestry_depth = metrics.get('ancestry_depth', 0)
-    
-    # Base confidence calculation with mathematical weighting
-    if verdict == "Authentic":
-        # High confidence for authentic - strict thresholds met
-        confidence = min(1.0, (1.0 - delta_s) * 0.3 + echo_fold_sim * 0.4 + min(ancestry_depth / 10.0, 0.3))
-    elif verdict == "Synthetic": 
-        # High confidence for synthetic - clear indicators present
-        confidence = min(1.0, delta_s * 0.4 + (1.0 - echo_fold_sim) * 0.4 + max(0, (5 - ancestry_depth)) / 10.0 * 0.2)
-    else:  # Plausible
-        # Medium confidence for plausible - mixed signals
-        confidence = 0.5 + abs(echo_fold_sim - 0.5) * 0.3 + abs(delta_s - 0.025) * 0.2
-    
-    return round(min(1.0, max(0.0, confidence)), 4)
-
-def _analyze_thresholds(metrics, verdict):
-    """Analyze how metrics compare to decision thresholds."""
-    delta_s = metrics.get('delta_s', 0.0)
-    echo_fold_sim = metrics.get('echo_fold_sim', 0.0)
-    ancestry_depth = metrics.get('ancestry_depth', 0)
-    
-    return {
-        "delta_s_threshold": {
-            "value": delta_s,
-            "authentic_threshold": 0.01,
-            "synthetic_threshold": 0.05,
-            "meets_authentic": delta_s < 0.01,
-            "meets_synthetic": delta_s > 0.05
-        },
-        "echo_fold_threshold": {
-            "value": echo_fold_sim,
-            "authentic_threshold": 0.85,
-            "synthetic_threshold": 0.3,
-            "meets_authentic": echo_fold_sim > 0.85,
-            "meets_synthetic": echo_fold_sim < 0.3
-        },
-        "ancestry_threshold": {
-            "value": ancestry_depth,
-            "authentic_threshold": 3,
-            "synthetic_threshold": 2,
-            "meets_authentic": ancestry_depth >= 3,
-            "meets_synthetic": ancestry_depth < 2
-        }
-    }
-
-def _check_vault_eligibility(metrics):
-    """Check if metrics qualify for vault storage based on mathematical criteria."""
-    echo_sense = metrics.get('echo_sense', 0.0)
-    ancestry_depth = metrics.get('ancestry_depth', 0)
-    
-    # Based on EchoVerifier._check_vault_permission logic
-    return echo_sense > 0.5 and ancestry_depth >= 2
-=======
     """
     Refined advisory flag computation with comprehensive flag collection and categorization.
     
@@ -409,5 +70,4 @@
             unique_flags.append(flag)
             seen.add(flag)
     
-    return unique_flags
->>>>>>> ff696e8b
+    return unique_flags